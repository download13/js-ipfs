{
  "name": "ipfs",
  "version": "0.14.3",
  "description": "JavaScript implementation of the IPFS specification",
  "bin": {
    "jsipfs": "src/cli/bin.js"
  },
  "main": "lib/core/index.js",
  "jsnext:main": "src/core/index.js",
  "scripts": {
    "lint": "aegir-lint",
    "coverage": "gulp coverage",
    "test": "gulp test",
    "test:node": "gulp test:node",
    "test:node:core": "TEST=core npm run test:node",
    "test:node:http": "TEST=http npm run test:node",
    "test:node:cli": "TEST=cli npm run test:node",
    "test:browser": "gulp test:browser",
    "build": "gulp build",
    "release": "gulp release",
    "release-minor": "gulp release --type minor",
    "release-major": "gulp release --type major",
    "coverage-publish": "aegir-coverage publish"
  },
  "pre-commit": [
    "lint",
    "test"
  ],
  "repository": {
    "type": "git",
    "url": "git+https://github.com/ipfs/js-ipfs.git"
  },
  "keywords": [
    "IPFS"
  ],
  "author": "David Dias <daviddias@ipfs.io>",
  "license": "MIT",
  "bugs": {
    "url": "https://github.com/ipfs/js-ipfs/issues"
  },
  "homepage": "https://github.com/ipfs/js-ipfs#readme",
  "devDependencies": {
    "aegir": "^7.0.0",
    "buffer-loader": "0.0.1",
    "chai": "^3.5.0",
    "expose-loader": "^0.7.1",
    "form-data": "^1.0.0-rc4",
    "gulp": "^3.9.1",
    "idb-plus-blob-store": "^1.1.2",
    "interface-ipfs-core": "^0.13.0",
    "left-pad": "^1.1.1",
    "lodash": "^4.14.1",
    "ncp": "^2.0.0",
    "nexpect": "^0.5.0",
    "pre-commit": "^1.1.3",
    "rimraf": "^2.5.4",
    "stream-to-promise": "^2.2.0",
    "transform-loader": "^0.2.3"
  },
  "dependencies": {
    "babel-runtime": "^6.11.6",
    "bl": "^1.1.2",
    "boom": "^3.2.2",
    "bs58": "^3.0.0",
    "debug": "^2.2.0",
    "detect-node": "^2.0.3",
    "fs-blob-store": "^5.2.1",
    "glob": "^7.0.5",
    "hapi": "^14.0.0",
    "ipfs-api": "^7.0.0",
    "ipfs-bitswap": "^0.6.0",
<<<<<<< HEAD
    "ipfs-api": "^7.0.0",
=======
>>>>>>> cc0c8fd2
    "ipfs-block": "^0.3.0",
    "ipfs-block-service": "^0.4.0",
    "ipfs-merkle-dag": "^0.6.2",
    "ipfs-multipart": "^0.1.0",
    "ipfs-repo": "^0.8.0",
    "ipfs-unixfs": "^0.1.4",
    "ipfs-unixfs-engine": "^0.10.1",
    "isstream": "^0.1.2",
    "joi": "^9.0.4",
    "libp2p-ipfs": "^0.12.1",
    "libp2p-ipfs-browser": "^0.12.1",
<<<<<<< HEAD
    "lodash.get": "^4.4.0",
    "lodash.set": "^4.3.0",
    "lodash.sortby": "^4.6.1",
    "mafmt": "^2.1.1",
    "map-limit": "0.0.1",
=======
    "lodash.get": "^4.4.1",
    "lodash.set": "^4.3.1",
    "mafmt": "^2.1.1",
>>>>>>> cc0c8fd2
    "multiaddr": "^2.0.2",
    "multihashes": "^0.2.2",
    "path-exists": "^3.0.0",
    "peer-book": "^0.3.0",
    "peer-id": "^0.7.0",
    "peer-info": "^0.7.0",
    "promisify-es6": "^1.0.1",
    "read-pkg-up": "^1.0.1",
    "readable-stream": "1.1.13",
    "run-parallel": "^1.1.6",
    "run-parallel-limit": "^1.0.3",
    "run-series": "^1.1.4",
    "run-waterfall": "^1.1.3",
    "temp": "^0.8.3",
    "through2": "^2.0.1",
    "update-notifier": "^1.0.2",
    "yargs": "^4.8.1"
  },
  "contributors": [
    "Andrew de Andrade <andrew@deandrade.com.br>",
    "David Dias <daviddias.p@gmail.com>",
    "Felix Yan <felixonmars@archlinux.org>",
    "Francisco Baio Dias <xicombd@gmail.com>",
    "Francisco Baio Dias <francisco@typeform.com>",
    "JGAntunes <j.goncalo.antunes@gmail.com>",
    "Juan Benet <juan@benet.ai>",
    "Mikeal Rogers <mikeal.rogers@gmail.com>",
    "Pau Ramon Revilla <masylum@gmail.com>",
    "Richard Littauer <richard.littauer@gmail.com>",
    "Stephen Whitmore <stephen.whitmore@gmail.com>",
    "Stephen Whitmore <noffle@users.noreply.github.com>",
    "dignifiedquire <dignifiedquire@gmail.com>",
    "greenkeeperio-bot <support@greenkeeper.io>",
    "kumavis <kumavis@users.noreply.github.com>",
    "nginnever <ginneversource@gmail.com>"
  ]
}<|MERGE_RESOLUTION|>--- conflicted
+++ resolved
@@ -69,10 +69,7 @@
     "hapi": "^14.0.0",
     "ipfs-api": "^7.0.0",
     "ipfs-bitswap": "^0.6.0",
-<<<<<<< HEAD
     "ipfs-api": "^7.0.0",
-=======
->>>>>>> cc0c8fd2
     "ipfs-block": "^0.3.0",
     "ipfs-block-service": "^0.4.0",
     "ipfs-merkle-dag": "^0.6.2",
@@ -84,17 +81,11 @@
     "joi": "^9.0.4",
     "libp2p-ipfs": "^0.12.1",
     "libp2p-ipfs-browser": "^0.12.1",
-<<<<<<< HEAD
-    "lodash.get": "^4.4.0",
-    "lodash.set": "^4.3.0",
     "lodash.sortby": "^4.6.1",
     "mafmt": "^2.1.1",
     "map-limit": "0.0.1",
-=======
     "lodash.get": "^4.4.1",
     "lodash.set": "^4.3.1",
-    "mafmt": "^2.1.1",
->>>>>>> cc0c8fd2
     "multiaddr": "^2.0.2",
     "multihashes": "^0.2.2",
     "path-exists": "^3.0.0",
